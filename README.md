# MCP_Voice
<<<<<<< HEAD

MCP starter project with voice and chat functionality, featuring AI tool calling capabilities. Includes weather queries, mathematical calculations, and voice responses.

## Features
- 🎤 Voice input and audio responses
- 💬 Text chat interface
- 🔧 Tool calling (weather, calculator)
- 🤖 Multiple AI model support via Ollama
- 🐳 Docker containerization

## Dependencies

### Required
- **Ollama**: Download from [https://ollama.com/download](https://ollama.com/download)
- **Docker**: Download from [https://www.docker.com/products/docker-desktop/](https://www.docker.com/products/docker-desktop/)

## Setup Instructions

### 1. Install and Configure Ollama
```bash
# Install Ollama, then pull a compatible model
ollama pull qwq:32b
# Alternative models that work well:
# ollama pull deepseek-coder:6.7b
# ollama pull llama3.2:latest
```

### 2. Build and Run with Docker
```bash
# In the MCP_Voice project directory
docker build -t mcp-voice .
docker run -d --name mcp-voice-new -p 8000:8000 mcp-voice
```

### 3. Access the Interface
- Open `index.html` in your browser, or
- Navigate to `http://localhost:8000`

## Usage

### Text Chat
Type questions like:
- "What's the weather in London?"
- "Calculate 25 + 17"
- "What's 15 times 8?"

### Voice Input
1. Click the "Voice" tab
2. Use "Start Recording" to capture audio
3. Try auto-transcription or manual transcription
4. Send your message

## Current Configuration
- **Model**: qwq:32b (reasoning model with good tool calling)
- **Tools**: Weather API, Calculator
- **Audio**: Google Text-to-Speech (gTTS)

## Troubleshooting

### Common Issues
1. **Ollama connection**: Ensure Ollama is running (`ollama serve`)
2. **Docker networking**: Container uses `host.docker.internal:11434` to reach Ollama
3. **Model not found**: Pull the required model with `ollama pull qwq:32b`

### Logs
```bash
# View container logs
docker logs -f mcp-voice-new

# Check if Ollama is accessible
curl http://localhost:11434/api/tags
```

## Development

### File Structure
```
MCP_Voice/
├── mcp_server/          # Python backend
├── index.html           # Frontend interface
├── app.js              # Frontend JavaScript
├── Dockerfile          # Container configuration
└── requirements files   # Python dependencies
```

### Tool Calling
The system automatically detects intent and calls appropriate tools:
- Weather queries → Weather API
- Math questions → Calculator
- Results integrated into natural language responses
=======
MCP starter - voice and chat functionality with MCP boiler-plate potential

# Dependencies
## Ollama
Download: https://ollama.com/download
## Docker
Download: https://www.docker.com/products/docker-desktop/

## With Ollama:
ollama pull deepseek-coder:6.7b

## In Docker Terminal:
docker build -t mcp-voice .
docker run -d --name mcp-voice-new -p 8000:8000 mcp-voice

## In MCP_Voice project folder:
Open index.html

Use as a typical text and voice chat interface
Currently using qwq
>>>>>>> 7cf7d120
<|MERGE_RESOLUTION|>--- conflicted
+++ resolved
@@ -1,114 +1,2 @@
 # MCP_Voice
-<<<<<<< HEAD
-
-MCP starter project with voice and chat functionality, featuring AI tool calling capabilities. Includes weather queries, mathematical calculations, and voice responses.
-
-## Features
-- 🎤 Voice input and audio responses
-- 💬 Text chat interface
-- 🔧 Tool calling (weather, calculator)
-- 🤖 Multiple AI model support via Ollama
-- 🐳 Docker containerization
-
-## Dependencies
-
-### Required
-- **Ollama**: Download from [https://ollama.com/download](https://ollama.com/download)
-- **Docker**: Download from [https://www.docker.com/products/docker-desktop/](https://www.docker.com/products/docker-desktop/)
-
-## Setup Instructions
-
-### 1. Install and Configure Ollama
-```bash
-# Install Ollama, then pull a compatible model
-ollama pull qwq:32b
-# Alternative models that work well:
-# ollama pull deepseek-coder:6.7b
-# ollama pull llama3.2:latest
-```
-
-### 2. Build and Run with Docker
-```bash
-# In the MCP_Voice project directory
-docker build -t mcp-voice .
-docker run -d --name mcp-voice-new -p 8000:8000 mcp-voice
-```
-
-### 3. Access the Interface
-- Open `index.html` in your browser, or
-- Navigate to `http://localhost:8000`
-
-## Usage
-
-### Text Chat
-Type questions like:
-- "What's the weather in London?"
-- "Calculate 25 + 17"
-- "What's 15 times 8?"
-
-### Voice Input
-1. Click the "Voice" tab
-2. Use "Start Recording" to capture audio
-3. Try auto-transcription or manual transcription
-4. Send your message
-
-## Current Configuration
-- **Model**: qwq:32b (reasoning model with good tool calling)
-- **Tools**: Weather API, Calculator
-- **Audio**: Google Text-to-Speech (gTTS)
-
-## Troubleshooting
-
-### Common Issues
-1. **Ollama connection**: Ensure Ollama is running (`ollama serve`)
-2. **Docker networking**: Container uses `host.docker.internal:11434` to reach Ollama
-3. **Model not found**: Pull the required model with `ollama pull qwq:32b`
-
-### Logs
-```bash
-# View container logs
-docker logs -f mcp-voice-new
-
-# Check if Ollama is accessible
-curl http://localhost:11434/api/tags
-```
-
-## Development
-
-### File Structure
-```
-MCP_Voice/
-├── mcp_server/          # Python backend
-├── index.html           # Frontend interface
-├── app.js              # Frontend JavaScript
-├── Dockerfile          # Container configuration
-└── requirements files   # Python dependencies
-```
-
-### Tool Calling
-The system automatically detects intent and calls appropriate tools:
-- Weather queries → Weather API
-- Math questions → Calculator
-- Results integrated into natural language responses
-=======
-MCP starter - voice and chat functionality with MCP boiler-plate potential
-
-# Dependencies
-## Ollama
-Download: https://ollama.com/download
-## Docker
-Download: https://www.docker.com/products/docker-desktop/
-
-## With Ollama:
-ollama pull deepseek-coder:6.7b
-
-## In Docker Terminal:
-docker build -t mcp-voice .
-docker run -d --name mcp-voice-new -p 8000:8000 mcp-voice
-
-## In MCP_Voice project folder:
-Open index.html
-
-Use as a typical text and voice chat interface
-Currently using qwq
->>>>>>> 7cf7d120
+MCP starter - voice and chat functionality with MCP boiler-plate potential